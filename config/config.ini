[DEFAULT]
# Prefer environment variable over `bot_token.txt` (true/false)
<<<<<<< HEAD
preferenvforbottoken = True
=======
# Set to True to prefer the environment variable over the token file.
preferenvforbottoken = True
# Set to True to allow falling back to the alternative token source if the preferred one fails.
AllowBotTokenFallback = True
>>>>>>> 83f31958

[GeneralSettings]
# Restart on connection failure
restartonconnectionfailure = True
# Allow sites outside of YouTube (= all urls supported by `yt-dlp`)
allowallsites = True

[UpdateSettings]
# Check for `yt-dlp` updates on startup 
# (note: `yt-dlp` is usually recommended to be kept up to date)
CheckForYTDLPUpdates = True
UpdateCommand = pip install -U yt-dlp

[TranscriptionSettings]
# Include the text header (video info, transcription info) in `.txt`
includeheaderintranscription = True
# Keep generated audio files (true = yes, false = delete after transcription)
keepaudiofiles = False
# Send the transcriptions as file(s) (.srt, .vtt, .txt)
sendasfiles = True
# Send the transcriptions as message(s) in Telegram
sendasmessages = True

[WhisperSettings]
# set the default model and settings to use on startup
model = turbo
autodetect = True
defaultlanguage = auto
supportedlanguages = auto, af, am, ar, as, az, ba, be, bg, bn, bo, br, bs, ca, cs, cy, da, de, el, en, es, et, eu, fa, fi, fo, fr, gl, gu, ha, haw, he, hi, hr, ht, hu, hy, id, is, it, ja, jw, ka, kk, km, kn, ko, la, lb, ln, lo, lt, lv, mg, mi, mk, ml, mn, mr, ms, mt, my, ne, nl, nn, no, oc, pa, pl, ps, pt, ro, ru, sa, sd, si, sk, sl, sn, so, sq, sr, su, sv, sw, ta, te, tg, th, tk, tl, tr, tt, uk, ur, uz, vi, yi, yo, yue, zh, Afrikaans, Albanian, Amharic, Arabic, Armenian, Assamese, Azerbaijani, Bashkir, Basque, Belarusian, Bengali, Bosnian, Breton, Bulgarian, Burmese, Cantonese, Castilian, Catalan, Chinese, Croatian, Czech, Danish, Dutch, English, Estonian, Faroese, Finnish, Flemish, French, Galician, Georgian, German, Greek, Gujarati, Haitian, Haitian Creole, Hausa, Hawaiian, Hebrew, Hindi, Hungarian, Icelandic, Indonesian, Italian, Japanese, Javanese, Kannada

[ModelSettings]
validmodels = tiny.en, tiny, base.en, base, small.en, small, medium.en, medium, large-v3, turbo

[LoggingSettings]
updateintervalseconds = 10

[AudioSettings]
allowvoicemessages = True
allowaudiofiles = True

[AllowedFileFormats]
allowed_formats = mp3, wav, m4a, aac, flac, ogg, wma, aiff
# can also be i.e.: mp4, mkv, avi, mov, webm, flv, etc ...

[NotificationSettings]
# Send a message upon process completion
sendcompletionmessage = True
completionmessage = Transcription complete. Have a nice day!

[RateLimitSettings]
# Cooldowns & maximum requests per minute per user
cooldown_seconds = 10
max_requests_per_minute = 5

[YTDLPSettings]
use_cookies = False
cookies_file = config/cookies.txt<|MERGE_RESOLUTION|>--- conflicted
+++ resolved
@@ -1,13 +1,9 @@
 [DEFAULT]
 # Prefer environment variable over `bot_token.txt` (true/false)
-<<<<<<< HEAD
-preferenvforbottoken = True
-=======
 # Set to True to prefer the environment variable over the token file.
 preferenvforbottoken = True
 # Set to True to allow falling back to the alternative token source if the preferred one fails.
 AllowBotTokenFallback = True
->>>>>>> 83f31958
 
 [GeneralSettings]
 # Restart on connection failure
